--- conflicted
+++ resolved
@@ -91,11 +91,8 @@
 
       if (
         account.id === mainUser.plexId ||
-<<<<<<< HEAD
         (user && user.id === 1 && !user.plexId) ||
-=======
         (account.email === mainUser.email && !mainUser.plexId) ||
->>>>>>> 6face8cc
         (await mainPlexTv.checkUserAccess(account.id))
       ) {
         if (user) {
