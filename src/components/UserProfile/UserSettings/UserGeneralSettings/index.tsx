--- conflicted
+++ resolved
@@ -14,16 +14,12 @@
 import { Permission, useUser } from '@app/hooks/useUser';
 import globalMessages from '@app/i18n/globalMessages';
 import Error from '@app/pages/_error';
-<<<<<<< HEAD
-import { SaveIcon } from '@heroicons/react/outline';
+import { ArrowDownOnSquareIcon } from '@heroicons/react/24/outline';
 import {
+  ArrowPathIcon,
   CheckCircleIcon,
-  RefreshIcon,
   XCircleIcon,
-} from '@heroicons/react/solid';
-=======
-import { ArrowDownOnSquareIcon } from '@heroicons/react/24/outline';
->>>>>>> 1e2c6f46
+} from '@heroicons/react/24/solid';
 import type { UserSettingsGeneralResponse } from '@server/interfaces/api/userSettingsInterfaces';
 import axios from 'axios';
 import { Field, Form, Formik } from 'formik';
@@ -276,7 +272,7 @@
                                   );
                                   revalidateUser();
                                 }}
-                                svgIcon={<RefreshIcon />}
+                                svgIcon={<ArrowPathIcon />}
                                 textOverride={intl.formatMessage(
                                   messages.refreshtoken
                                 )}
